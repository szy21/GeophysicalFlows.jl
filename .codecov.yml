# Ignore Travis CI and Appveyor so accurate GPU coverage is reported by GitLab.
codecov:
  ci:
    - !appveyor
    - !travis

ignore:
  - "docs"
  - "examples"
  - "test"

coverage:
<<<<<<< HEAD
  ignore:
    - "docs"
    - "examples"
    - "test"
=======
>>>>>>> 7aef4d40
  status:
    patch: false
    project: false
    changes: false

comment: false<|MERGE_RESOLUTION|>--- conflicted
+++ resolved
@@ -4,19 +4,11 @@
     - !appveyor
     - !travis
 
-ignore:
-  - "docs"
-  - "examples"
-  - "test"
-
 coverage:
-<<<<<<< HEAD
   ignore:
     - "docs"
     - "examples"
     - "test"
-=======
->>>>>>> 7aef4d40
   status:
     patch: false
     project: false
