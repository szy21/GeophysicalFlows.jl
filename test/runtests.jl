--- conflicted
+++ resolved
@@ -30,22 +30,14 @@
 e1_fourier(u, v, p, m, N) = @. abs2(u) + abs2(v) + m^2*abs2(p)/N^2
 e1_fourier(prob) = e1_fourier(prob.vars.u, prob.vars.v, prob.vars.p, prob.params.m, prob.params.N)
 
-<<<<<<< HEAD
 "Returns the `x,y` centroid of a cosine mode 1 internal wave in the Boussinesq equations."
 wavecentroid_fourier(prob) = (xmoment(e1_fourier(prob), prob.grid), ymoment(e1_fourier(prob), prob.grid))
                              
-=======
-"Returns the x,y centroid of a cosine mode 1 internal wave in the Boussinesq equations."
-wavecentroid_fourier(prob) = (FourierFlows.xmoment(e1_fourier(prob), prob.grid),
-                             FourierFlows.ymoment(e1_fourier(prob), prob.grid))
-
->>>>>>> a96b3d44
 "Returns the energy in vertically cosine mode 1 in the Boussinesq equations."
 e1_cosine(u, v, p, m, N) = @. ( u^2 + v^2 + m^2*p^2/N^2 )/2
 e1_cosine(prob) = e1_cosine(prob.vars.u, prob.vars.v, prob.vars.p, prob.params.m, prob.params.N)
 
 "Returns the x,y centroid of a cosine mode 1 internal wave in the Boussinesq equations."
-<<<<<<< HEAD
 wavecentroid_cosine(prob) = (xmoment(e1_cosine(prob), prob.grid), ymoment(e1_cosine(prob), prob.grid))
 
 "Returns the wave kinetic energy in NIWQG."
@@ -54,10 +46,7 @@
 
 "Returns the `x,y` centroid of the wave field kinetic energy in NIWQG."
 wavecentroid_niwqg(prob) = (xmoment(ke_niwqg(prob), prob.grid), ymoment(ke_niwqg(prob), prob.grid))
-=======
-wavecentroid_cosine(prob) = (FourierFlows.xmoment(e1_cosine(prob), prob.grid),
-                             FourierFlows.ymoment(e1_cosine(prob), prob.grid))
->>>>>>> a96b3d44
+
 
 # Run tests
 testtime = @elapsed begin
@@ -86,7 +75,7 @@
   @test test_bqg_advection(0.0005, "ForwardEuler")
   @test test_bqg_formstress(0.01, "ForwardEuler")
   @test test_bqg_energyenstrophy()
-  @test test_bqg_energyenstrophy00()
+  @test test_bqg_meanenergyenstrophy()
 end
 
 @testset "BarotropicQGQL" begin
