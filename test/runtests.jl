--- conflicted
+++ resolved
@@ -39,14 +39,9 @@
   @testset "Utils" begin
     include("test_utils.jl")
 
-<<<<<<< HEAD
     @test testpeakedisotropicspectrum(dev)
+    @test_throws ErrorException("the domain is not square") testpeakedisotropicspectrum_rectangledomain()
   end
-=======
-  @test testpeakedisotropicspectrum()
-  @test_throws ErrorException("the domain is not square") testpeakedisotropicspectrum_rectangledomain()
-end
->>>>>>> bf6dc6b1
 
   @testset "TwoDTurb" begin
     include("test_twodturb.jl")
